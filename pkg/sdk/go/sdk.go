--- conflicted
+++ resolved
@@ -116,20 +116,17 @@
 	UserID          string   `json:"user_id,omitempty"`
 	DomainID        string   `json:"domain_id,omitempty"`
 	Relation        string   `json:"relation,omitempty"`
-<<<<<<< HEAD
 	User            string   `json:"user,omitempty"`
 	Channel         string   `json:"channel,omitempty"`
 	Group           string   `json:"group,omitempty"`
 	Thing           string   `json:"thing,omitempty"`
 	Domain          string   `json:"domain,omitempty"`
-=======
 	Operation       string   `json:"operation,omitempty"`
 	From            int64    `json:"from,omitempty"`
 	To              int64    `json:"to,omitempty"`
 	WithMetadata    bool     `json:"with_metadata,omitempty"`
 	WithAttributes  bool     `json:"with_attributes,omitempty"`
 	ID              string   `json:"id,omitempty"`
->>>>>>> 2fe2f850
 }
 
 // Credentials represent client credentials: it contains
@@ -1390,7 +1387,6 @@
 	if pm.Relation != "" {
 		q.Add("relation", pm.Relation)
 	}
-<<<<<<< HEAD
 	if pm.User != "" {
 		q.Add("user", pm.User)
 	}
@@ -1406,7 +1402,7 @@
 	if pm.Domain != "" {
 		q.Add("domain", pm.Domain)
 	}
-=======
+
 	if pm.Operation != "" {
 		q.Add("operation", pm.Operation)
 	}
@@ -1418,7 +1414,6 @@
 	}
 	q.Add("with_attributes", strconv.FormatBool(pm.WithAttributes))
 	q.Add("with_metadata", strconv.FormatBool(pm.WithMetadata))
->>>>>>> 2fe2f850
 
 	return q.Encode(), nil
 }