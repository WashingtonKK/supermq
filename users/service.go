// Copyright (c) Abstract Machines
// SPDX-License-Identifier: Apache-2.0

package users

import (
	"context"
	"time"

	"github.com/absmach/magistrala"
	"github.com/absmach/magistrala/auth"
	mgclients "github.com/absmach/magistrala/pkg/clients"
	"github.com/absmach/magistrala/pkg/errors"
	repoerr "github.com/absmach/magistrala/pkg/errors/repository"
	svcerr "github.com/absmach/magistrala/pkg/errors/service"
	"github.com/absmach/magistrala/users/postgres"
	"golang.org/x/sync/errgroup"
)

var (
	errIssueToken            = errors.New("failed to issue token")
	errFailedPermissionsList = errors.New("failed to list permissions")
	errRecoveryToken         = errors.New("failed to generate password recovery token")
	errLoginDisableUser      = errors.New("failed to login in disabled user")
)

type service struct {
	clients      postgres.Repository
	idProvider   magistrala.IDProvider
	auth         magistrala.AuthServiceClient
	hasher       Hasher
	email        Emailer
	selfRegister bool
}

// NewService returns a new Users service implementation.
func NewService(crepo postgres.Repository, authClient magistrala.AuthServiceClient, emailer Emailer, hasher Hasher, idp magistrala.IDProvider, selfRegister bool) Service {
	return service{
		clients:      crepo,
		auth:         authClient,
		hasher:       hasher,
		email:        emailer,
		idProvider:   idp,
		selfRegister: selfRegister,
	}
}

func (svc service) RegisterClient(ctx context.Context, token string, cli mgclients.Client) (rc mgclients.Client, err error) {
	if !svc.selfRegister {
		userID, err := svc.Identify(ctx, token)
		if err != nil {
			return mgclients.Client{}, err
		}
		if err := svc.checkSuperAdmin(ctx, userID); err != nil {
			return mgclients.Client{}, err
		}
	}

	clientID, err := svc.idProvider.ID()
	if err != nil {
		return mgclients.Client{}, err
	}

	if cli.Credentials.Secret != "" {
		hash, err := svc.hasher.Hash(cli.Credentials.Secret)
		if err != nil {
			return mgclients.Client{}, errors.Wrap(svcerr.ErrMalformedEntity, err)
		}
		cli.Credentials.Secret = hash
	}

	if cli.Status != mgclients.DisabledStatus && cli.Status != mgclients.EnabledStatus {
		return mgclients.Client{}, errors.Wrap(svcerr.ErrMalformedEntity, svcerr.ErrInvalidStatus)
	}
	if cli.Role != mgclients.UserRole && cli.Role != mgclients.AdminRole {
		return mgclients.Client{}, errors.Wrap(svcerr.ErrMalformedEntity, svcerr.ErrInvalidRole)
	}
	cli.ID = clientID
	cli.CreatedAt = time.Now()

	if err := svc.addClientPolicy(ctx, cli.ID, cli.Role); err != nil {
		return mgclients.Client{}, err
	}
	defer func() {
		if err != nil {
			if errRollback := svc.addClientPolicyRollback(ctx, cli.ID, cli.Role); errRollback != nil {
				err = errors.Wrap(errors.Wrap(errors.ErrRollbackTx, errRollback), err)
			}
		}
	}()
	client, err := svc.clients.Save(ctx, cli)
	if err != nil {
		return mgclients.Client{}, errors.Wrap(svcerr.ErrCreateEntity, err)
	}
	return client, nil
}

func (svc service) IssueToken(ctx context.Context, identity, secret, domainID string) (*magistrala.Token, error) {
	dbUser, err := svc.clients.RetrieveByIdentity(ctx, identity)
	if err != nil {
		return &magistrala.Token{}, errors.Wrap(svcerr.ErrAuthentication, err)
	}
	if err := svc.hasher.Compare(secret, dbUser.Credentials.Secret); err != nil {
		return &magistrala.Token{}, errors.Wrap(svcerr.ErrLogin, err)
	}

	var d string
	if domainID != "" {
		d = domainID
	}

	token, err := svc.auth.Issue(ctx, &magistrala.IssueReq{UserId: dbUser.ID, DomainId: &d, Type: uint32(auth.AccessKey)})
	if err != nil {
		return &magistrala.Token{}, errors.Wrap(errIssueToken, err)
	}

	return token, err
}

func (svc service) RefreshToken(ctx context.Context, refreshToken, domainID string) (*magistrala.Token, error) {
	var d string
	if domainID != "" {
		d = domainID
	}

	tokenUserID, err := svc.Identify(ctx, refreshToken)
	if err != nil {
		return &magistrala.Token{}, err
	}

	dbUser, err := svc.clients.RetrieveByID(ctx, tokenUserID)
	if err != nil {
		return &magistrala.Token{}, errors.Wrap(svcerr.ErrAuthentication, err)
	}
	if dbUser.Status == mgclients.DisabledStatus {
		return &magistrala.Token{}, errors.Wrap(svcerr.ErrAuthentication, errLoginDisableUser)
	}

	return svc.auth.Refresh(ctx, &magistrala.RefreshReq{RefreshToken: refreshToken, DomainId: &d})
}

func (svc service) ViewClient(ctx context.Context, token, id string) (mgclients.Client, error) {
	tokenUserID, err := svc.Identify(ctx, token)
	if err != nil {
		return mgclients.Client{}, err
	}

	client, err := svc.clients.RetrieveByID(ctx, id)
	if err != nil {
		return mgclients.Client{}, errors.Wrap(svcerr.ErrViewEntity, err)
	}

	if tokenUserID != id {
		if err := svc.checkSuperAdmin(ctx, tokenUserID); err != nil {
			return mgclients.Client{Name: client.Name, ID: client.ID}, nil
		}
	}

	client.Credentials.Secret = ""

	return client, nil
}

func (svc service) ViewProfile(ctx context.Context, token string) (mgclients.Client, error) {
	id, err := svc.Identify(ctx, token)
	if err != nil {
		return mgclients.Client{}, err
	}
	client, err := svc.clients.RetrieveByID(ctx, id)
	if err != nil {
		return mgclients.Client{}, errors.Wrap(svcerr.ErrViewEntity, err)
	}
	client.Credentials.Secret = ""

	return client, nil
}

func (svc service) ListClients(ctx context.Context, token string, pm mgclients.Page) (mgclients.ClientsPage, error) {
	// After implementing search API, this will be removed for accessing by normal user. At here if err it should return after search API becomes stable.
	var isSuperAdmin bool = false
	res, err := svc.identify(ctx, token)
	if err != nil {
		return mgclients.ClientsPage{}, err
	}

	switch {
	// If pm.EntityType and pm.EntityID are not empty, then it is /users?thing=<id> or /users?channel=<id> or /users?group=<id>or /users?domain=<id> request.
	// For this request we need to list all users present in the requested entity id , i.e users of requested thing ID  or users of requested channel ID or  users of requested group ID or users of requested domain ID.
	case pm.EntityType != "" && pm.EntityID != "":
		// Get users list from spiceDB
		userIDs, err := svc.listUsers(ctx, res.GetDomainId(), res.GetId(), pm.EntityType, pm.EntityID, pm.Permission)
		if err != nil {
			return mgclients.ClientsPage{}, err
		}
		pm.IDs = userIDs
	// If pm.EntityType or pm.EntityID is not empty, then the request is consider for /users
	default:
		// After implementing search API, this will be removed for accessing by normal user. At here if err it should return after search API becomes stable.
		// if err := svc.checkSuperAdmin(ctx, res.GetUserId()); err != nil {
		// 	mgclients.ClientsPage{}, err
		// }
		if err := svc.checkSuperAdmin(ctx, res.GetUserId()); err == nil {
			isSuperAdmin = true
		}
	}

	usersPage, err := svc.clients.RetrieveAll(ctx, pm)
	if err != nil {
		return mgclients.ClientsPage{}, errors.Wrap(svcerr.ErrViewEntity, err)
	}

	// After implementing search API, this will be removed for accessing by normal user. At here if err it should return after search API becomes stable.
	// Remove user information if request user is not SuperAdmin
	if !isSuperAdmin {
		for i, c := range usersPage.Clients {
			usersPage.Clients[i] = mgclients.Client{ID: c.ID, Name: c.Name}
		}
	}

	// List users permission if the request is for  /users?entity=<id>
	if pm.ListPerms && len(usersPage.Clients) > 0 && pm.EntityType != "" && pm.EntityID != "" {
		g, gctx := errgroup.WithContext(ctx)

		for i := range usersPage.Clients {
			// Copying loop variable "i" to avoid "loop variable captured by func literal"
			iter := i
			g.Go(func() error {
				return svc.retrieveObjectUsersPermissions(gctx, res.GetDomainId(), pm.EntityType, pm.EntityID, &usersPage.Clients[iter])
			})
		}

		if err := g.Wait(); err != nil {
			gctx.Done()
			return mgclients.ClientsPage{}, err
		}
	}
	return usersPage, nil
}

func (svc service) listUsers(ctx context.Context, domainID, reqUserSubject, objectType, objectID, permission string) ([]string, error) {
	authzPerm := auth.SwitchToPermission(permission)

	res, err := svc.auth.Authorize(ctx, &magistrala.AuthorizeReq{
		Domain:      domainID,
		SubjectType: auth.UserType,
		SubjectKind: auth.UsersKind,
		Subject:     reqUserSubject,
		Permission:  authzPerm,
		ObjectType:  objectType,
		Object:      objectID,
	})
	if err != nil {
		return []string{}, errors.Wrap(svcerr.ErrAuthorization, err)
	}
	if !res.GetAuthorized() {
		return []string{}, svcerr.ErrAuthorization
	}

	duids, err := svc.auth.ListAllSubjects(ctx, &magistrala.ListSubjectsReq{
		SubjectType: auth.UserType,
		Permission:  permission,
		Object:      objectID,
		ObjectType:  objectType,
	})
	if err != nil {
		return []string{}, errors.Wrap(svcerr.ErrViewEntity, err)
	}
	if len(duids.Policies) == 0 {
		return []string{}, nil
	}

	var userIDs []string

	for _, domainUserID := range duids.Policies {
		_, userID := auth.DecodeDomainUserID(domainUserID)
		userIDs = append(userIDs, userID)
	}
	return userIDs, nil
}

func (svc service) UpdateClient(ctx context.Context, token string, cli mgclients.Client) (mgclients.Client, error) {
	tokenUserID, err := svc.Identify(ctx, token)
	if err != nil {
		return mgclients.Client{}, err
	}

	if tokenUserID != cli.ID {
		if err := svc.checkSuperAdmin(ctx, tokenUserID); err != nil {
			return mgclients.Client{}, err
		}
	}

	client := mgclients.Client{
		ID:        cli.ID,
		Name:      cli.Name,
		Metadata:  cli.Metadata,
		UpdatedAt: time.Now(),
		UpdatedBy: tokenUserID,
	}

	client, err = svc.clients.Update(ctx, client)
	if err != nil {
		return mgclients.Client{}, errors.Wrap(svcerr.ErrUpdateEntity, err)
	}
	return client, nil
}

func (svc service) UpdateClientTags(ctx context.Context, token string, cli mgclients.Client) (mgclients.Client, error) {
	tokenUserID, err := svc.Identify(ctx, token)
	if err != nil {
		return mgclients.Client{}, err
	}

	if tokenUserID != cli.ID {
		if err := svc.checkSuperAdmin(ctx, tokenUserID); err != nil {
			return mgclients.Client{}, err
		}
	}

	client := mgclients.Client{
		ID:        cli.ID,
		Tags:      cli.Tags,
		UpdatedAt: time.Now(),
		UpdatedBy: tokenUserID,
	}
	client, err = svc.clients.UpdateTags(ctx, client)
	if err != nil {
		return mgclients.Client{}, errors.Wrap(svcerr.ErrUpdateEntity, err)
	}

	return client, nil
}

func (svc service) UpdateClientIdentity(ctx context.Context, token, clientID, identity string) (mgclients.Client, error) {
	tokenUserID, err := svc.Identify(ctx, token)
	if err != nil {
		return mgclients.Client{}, err
	}

	if tokenUserID != clientID {
		if err := svc.checkSuperAdmin(ctx, tokenUserID); err != nil {
			return mgclients.Client{}, err
		}
	}

	cli := mgclients.Client{
		ID: clientID,
		Credentials: mgclients.Credentials{
			Identity: identity,
		},
		UpdatedAt: time.Now(),
		UpdatedBy: tokenUserID,
	}
	cli, err = svc.clients.UpdateIdentity(ctx, cli)
	if err != nil {
		return mgclients.Client{}, errors.Wrap(svcerr.ErrUpdateEntity, err)
	}
	return cli, nil
}

func (svc service) GenerateResetToken(ctx context.Context, email, host string) error {
	client, err := svc.clients.RetrieveByIdentity(ctx, email)
	if err != nil {
		return errors.Wrap(svcerr.ErrViewEntity, err)
	}
	issueReq := &magistrala.IssueReq{
		UserId: client.ID,
		Type:   uint32(auth.RecoveryKey),
	}
	token, err := svc.auth.Issue(ctx, issueReq)
	if err != nil {
		return errors.Wrap(errRecoveryToken, err)
	}

	return svc.SendPasswordReset(ctx, host, email, client.Name, token.AccessToken)
}

func (svc service) ResetSecret(ctx context.Context, resetToken, secret string) error {
	id, err := svc.Identify(ctx, resetToken)
	if err != nil {
		return err
	}
	c, err := svc.clients.RetrieveByID(ctx, id)
	if err != nil {
		return errors.Wrap(svcerr.ErrViewEntity, err)
	}

	secret, err = svc.hasher.Hash(secret)
	if err != nil {
		return errors.Wrap(svcerr.ErrMalformedEntity, err)
	}
	c = mgclients.Client{
		ID: c.ID,
		Credentials: mgclients.Credentials{
			Identity: c.Credentials.Identity,
			Secret:   secret,
		},
		UpdatedAt: time.Now(),
		UpdatedBy: id,
	}
	if _, err := svc.clients.UpdateSecret(ctx, c); err != nil {
		return errors.Wrap(svcerr.ErrAuthorization, err)
	}
	return nil
}

func (svc service) UpdateClientSecret(ctx context.Context, token, oldSecret, newSecret string) (mgclients.Client, error) {
	id, err := svc.Identify(ctx, token)
	if err != nil {
		return mgclients.Client{}, err
	}
	dbClient, err := svc.clients.RetrieveByID(ctx, id)
	if err != nil {
		return mgclients.Client{}, errors.Wrap(svcerr.ErrViewEntity, err)
	}
	if _, err := svc.IssueToken(ctx, dbClient.Credentials.Identity, oldSecret, ""); err != nil {
		return mgclients.Client{}, err
	}
	newSecret, err = svc.hasher.Hash(newSecret)
	if err != nil {
		return mgclients.Client{}, errors.Wrap(svcerr.ErrMalformedEntity, err)
	}
	dbClient.Credentials.Secret = newSecret
	dbClient.UpdatedAt = time.Now()
	dbClient.UpdatedBy = id

	dbClient, err = svc.clients.UpdateSecret(ctx, dbClient)
	if err != nil {
		return mgclients.Client{}, errors.Wrap(svcerr.ErrUpdateEntity, err)
	}

	return dbClient, nil
}

func (svc service) SendPasswordReset(_ context.Context, host, email, user, token string) error {
	to := []string{email}
	return svc.email.SendPasswordReset(to, host, user, token)
}

func (svc service) UpdateClientRole(ctx context.Context, token string, cli mgclients.Client) (mgclients.Client, error) {
	tokenUserID, err := svc.Identify(ctx, token)
	if err != nil {
		return mgclients.Client{}, err
	}

	if err := svc.checkSuperAdmin(ctx, tokenUserID); err != nil {
		return mgclients.Client{}, err
	}
	client := mgclients.Client{
		ID:        cli.ID,
		Role:      cli.Role,
		UpdatedAt: time.Now(),
		UpdatedBy: tokenUserID,
	}

	if _, err := svc.authorize(ctx, auth.UserType, auth.UsersKind, client.ID, auth.MembershipPermission, auth.PlatformType, auth.MagistralaObject); err != nil {
		return mgclients.Client{}, err
	}

	if err := svc.updateClientPolicy(ctx, cli.ID, cli.Role); err != nil {
		return mgclients.Client{}, err
	}

	client, err = svc.clients.UpdateRole(ctx, client)
	if err != nil {
		// If failed to update role in DB, then revert back to platform admin policy in spicedb
		if errRollback := svc.updateClientPolicy(ctx, cli.ID, mgclients.UserRole); errRollback != nil {
			return mgclients.Client{}, errors.Wrap(errRollback, err)
		}
		return mgclients.Client{}, errors.Wrap(svcerr.ErrUpdateEntity, err)
	}
	return client, nil
}

func (svc service) EnableClient(ctx context.Context, token, id string) (mgclients.Client, error) {
	client := mgclients.Client{
		ID:        id,
		UpdatedAt: time.Now(),
		Status:    mgclients.EnabledStatus,
	}
	client, err := svc.changeClientStatus(ctx, token, client)
	if err != nil {
		return mgclients.Client{}, errors.Wrap(mgclients.ErrEnableClient, err)
	}

	return client, nil
}

func (svc service) DisableClient(ctx context.Context, token, id string) (mgclients.Client, error) {
	client := mgclients.Client{
		ID:        id,
		UpdatedAt: time.Now(),
		Status:    mgclients.DisabledStatus,
	}
	client, err := svc.changeClientStatus(ctx, token, client)
	if err != nil {
		return mgclients.Client{}, err
	}

	return client, nil
}

func (svc service) changeClientStatus(ctx context.Context, token string, client mgclients.Client) (mgclients.Client, error) {
	tokenUserID, err := svc.Identify(ctx, token)
	if err != nil {
		return mgclients.Client{}, err
	}
	if tokenUserID != client.ID {
		if err := svc.checkSuperAdmin(ctx, tokenUserID); err != nil {
			return mgclients.Client{}, err
		}
	}
	dbClient, err := svc.clients.RetrieveByID(ctx, client.ID)
	if err != nil {
		return mgclients.Client{}, errors.Wrap(svcerr.ErrViewEntity, err)
	}
	if dbClient.Status == client.Status {
		return mgclients.Client{}, errors.ErrStatusAlreadyAssigned
	}
	client.UpdatedBy = tokenUserID

	client, err = svc.clients.ChangeStatus(ctx, client)
	if err != nil {
		return mgclients.Client{}, errors.Wrap(svcerr.ErrUpdateEntity, err)
	}
	return client, nil
}

<<<<<<< HEAD
=======
func (svc service) DeleteClient(ctx context.Context, token, id string) error {
	client := mgclients.Client{
		ID:        id,
		UpdatedAt: time.Now(),
		Status:    mgclients.DeletedStatus,
	}

	if _, err := svc.changeClientStatus(ctx, token, client); err != nil {
		return err
	}

	return nil
}

func (svc service) ListMembers(ctx context.Context, token, objectKind, objectID string, pm mgclients.Page) (mgclients.MembersPage, error) {
	res, err := svc.identify(ctx, token)
	if err != nil {
		return mgclients.MembersPage{}, err
	}
	var objectType string
	var authzPerm string
	switch objectKind {
	case auth.ThingsKind:
		objectType = auth.ThingType
		authzPerm = pm.Permission
	case auth.DomainsKind:
		objectType = auth.DomainType
		authzPerm = auth.SwitchToPermission(pm.Permission)
	case auth.GroupsKind:
		fallthrough
	default:
		objectType = auth.GroupType
		authzPerm = auth.SwitchToPermission(pm.Permission)
	}

	if _, err := svc.authorize(ctx, auth.UserType, auth.TokenKind, token, authzPerm, objectType, objectID); err != nil {
		return mgclients.MembersPage{}, errors.Wrap(svcerr.ErrAuthorization, err)
	}
	duids, err := svc.auth.ListAllSubjects(ctx, &magistrala.ListSubjectsReq{
		SubjectType: auth.UserType,
		Permission:  pm.Permission,
		Object:      objectID,
		ObjectType:  objectType,
	})
	if err != nil {
		return mgclients.MembersPage{}, errors.Wrap(svcerr.ErrNotFound, err)
	}
	if len(duids.Policies) == 0 {
		return mgclients.MembersPage{
			Page: mgclients.Page{Total: 0, Offset: pm.Offset, Limit: pm.Limit},
		}, nil
	}

	var userIDs []string

	for _, domainUserID := range duids.Policies {
		_, userID := auth.DecodeDomainUserID(domainUserID)
		userIDs = append(userIDs, userID)
	}
	pm.IDs = userIDs

	cp, err := svc.clients.RetrieveAll(ctx, pm)
	if err != nil {
		return mgclients.MembersPage{}, errors.Wrap(svcerr.ErrViewEntity, err)
	}

	for i, c := range cp.Clients {
		cp.Clients[i] = mgclients.Client{
			ID:        c.ID,
			Name:      c.Name,
			CreatedAt: c.CreatedAt,
			UpdatedAt: c.UpdatedAt,
		}
	}

	if pm.ListPerms && len(cp.Clients) > 0 {
		g, ctx := errgroup.WithContext(ctx)

		for i := range cp.Clients {
			// Copying loop variable "i" to avoid "loop variable captured by func literal"
			iter := i
			g.Go(func() error {
				return svc.retrieveObjectUsersPermissions(ctx, res.GetDomainId(), objectType, objectID, &cp.Clients[iter])
			})
		}

		if err := g.Wait(); err != nil {
			return mgclients.MembersPage{}, err
		}
	}

	return mgclients.MembersPage{
		Page:    cp.Page,
		Members: cp.Clients,
	}, nil
}

>>>>>>> 2fe2f850
func (svc service) retrieveObjectUsersPermissions(ctx context.Context, domainID, objectType, objectID string, client *mgclients.Client) error {
	userID := auth.EncodeDomainUserID(domainID, client.ID)
	permissions, err := svc.listObjectUserPermission(ctx, userID, objectType, objectID)
	if err != nil {
		return errors.Wrap(svcerr.ErrAuthorization, err)
	}
	client.Permissions = permissions
	return nil
}

func (svc service) listObjectUserPermission(ctx context.Context, userID, objectType, objectID string) ([]string, error) {
	lp, err := svc.auth.ListPermissions(ctx, &magistrala.ListPermissionsReq{
		SubjectType: auth.UserType,
		Subject:     userID,
		Object:      objectID,
		ObjectType:  objectType,
	})
	if err != nil {
		return []string{}, errors.Wrap(errFailedPermissionsList, err)
	}
	return lp.GetPermissions(), nil
}

func (svc *service) checkSuperAdmin(ctx context.Context, adminID string) error {
	if _, err := svc.authorize(ctx, auth.UserType, auth.UsersKind, adminID, auth.AdminPermission, auth.PlatformType, auth.MagistralaObject); err != nil {
		if err := svc.clients.CheckSuperAdmin(ctx, adminID); err != nil {
			return errors.Wrap(svcerr.ErrAuthorization, err)
		}
		return errors.Wrap(svcerr.ErrAuthorization, err)
	}

	return nil
}

func (svc service) identify(ctx context.Context, token string) (*magistrala.IdentityRes, error) {
	res, err := svc.auth.Identify(ctx, &magistrala.IdentityReq{Token: token})
	if err != nil {
		return &magistrala.IdentityRes{}, errors.Wrap(svcerr.ErrAuthentication, err)
	}
	return res, nil
}

func (svc *service) authorize(ctx context.Context, subjType, subjKind, subj, perm, objType, obj string) (string, error) {
	req := &magistrala.AuthorizeReq{
		SubjectType: subjType,
		SubjectKind: subjKind,
		Subject:     subj,
		Permission:  perm,
		ObjectType:  objType,
		Object:      obj,
	}
	res, err := svc.auth.Authorize(ctx, req)
	if err != nil {
		return "", errors.Wrap(svcerr.ErrAuthorization, err)
	}

	if !res.GetAuthorized() {
		return "", svcerr.ErrAuthorization
	}
	return res.GetId(), nil
}

func (svc service) OAuthCallback(ctx context.Context, client mgclients.Client) (*magistrala.Token, error) {
	rclient, err := svc.clients.RetrieveByIdentity(ctx, client.Credentials.Identity)
	if err != nil {
		switch errors.Contains(err, repoerr.ErrNotFound) {
		case true:
			rclient, err = svc.RegisterClient(ctx, "", client)
			if err != nil {
				return &magistrala.Token{}, err
			}
		default:
			return &magistrala.Token{}, err
		}
	}

	if _, err = svc.authorize(ctx, auth.UserType, auth.UsersKind, rclient.ID, auth.MembershipPermission, auth.PlatformType, auth.MagistralaObject); err != nil {
		if err := svc.addClientPolicy(ctx, rclient.ID, rclient.Role); err != nil {
			return &magistrala.Token{}, err
		}
	}

	claims := &magistrala.IssueReq{
		UserId: rclient.ID,
		Type:   uint32(auth.AccessKey),
	}

	return svc.auth.Issue(ctx, claims)
}

func (svc service) Identify(ctx context.Context, token string) (string, error) {
	user, err := svc.auth.Identify(ctx, &magistrala.IdentityReq{Token: token})
	if err != nil {
		return "", errors.Wrap(svcerr.ErrAuthentication, err)
	}
	return user.GetUserId(), nil
}

func (svc service) addClientPolicy(ctx context.Context, userID string, role mgclients.Role) error {
	var policies magistrala.AddPoliciesReq

	policies.AddPoliciesReq = append(policies.AddPoliciesReq, &magistrala.AddPolicyReq{
		SubjectType: auth.UserType,
		Subject:     userID,
		Relation:    auth.MemberRelation,
		ObjectType:  auth.PlatformType,
		Object:      auth.MagistralaObject,
	})

	if role == mgclients.AdminRole {
		policies.AddPoliciesReq = append(policies.AddPoliciesReq, &magistrala.AddPolicyReq{
			SubjectType: auth.UserType,
			Subject:     userID,
			Relation:    auth.AdministratorRelation,
			ObjectType:  auth.PlatformType,
			Object:      auth.MagistralaObject,
		})
	}
	resp, err := svc.auth.AddPolicies(ctx, &policies)
	if err != nil {
		return errors.Wrap(svcerr.ErrAddPolicies, err)
	}
	if !resp.Added {
		return svcerr.ErrAuthorization
	}
	return nil
}

func (svc service) addClientPolicyRollback(ctx context.Context, userID string, role mgclients.Role) error {
	var policies magistrala.DeletePoliciesReq

	policies.DeletePoliciesReq = append(policies.DeletePoliciesReq, &magistrala.DeletePolicyReq{
		SubjectType: auth.UserType,
		Subject:     userID,
		Relation:    auth.MemberRelation,
		ObjectType:  auth.PlatformType,
		Object:      auth.MagistralaObject,
	})

	if role == mgclients.AdminRole {
		policies.DeletePoliciesReq = append(policies.DeletePoliciesReq, &magistrala.DeletePolicyReq{
			SubjectType: auth.UserType,
			Subject:     userID,
			Relation:    auth.AdministratorRelation,
			ObjectType:  auth.PlatformType,
			Object:      auth.MagistralaObject,
		})
	}
	resp, err := svc.auth.DeletePolicies(ctx, &policies)
	if err != nil {
		return errors.Wrap(svcerr.ErrDeletePolicies, err)
	}
	if !resp.Deleted {
		return svcerr.ErrAuthorization
	}
	return nil
}

func (svc service) updateClientPolicy(ctx context.Context, userID string, role mgclients.Role) error {
	switch role {
	case mgclients.AdminRole:
		resp, err := svc.auth.AddPolicy(ctx, &magistrala.AddPolicyReq{
			SubjectType: auth.UserType,
			Subject:     userID,
			Relation:    auth.AdministratorRelation,
			ObjectType:  auth.PlatformType,
			Object:      auth.MagistralaObject,
		})
		if err != nil {
			return errors.Wrap(svcerr.ErrAddPolicies, err)
		}
		if !resp.Added {
			return svcerr.ErrAuthorization
		}
		return nil
	case mgclients.UserRole:
		fallthrough
	default:
		resp, err := svc.auth.DeletePolicyFilter(ctx, &magistrala.DeletePolicyFilterReq{
			SubjectType: auth.UserType,
			Subject:     userID,
			Relation:    auth.AdministratorRelation,
			ObjectType:  auth.PlatformType,
			Object:      auth.MagistralaObject,
		})
		if err != nil {
			return errors.Wrap(svcerr.ErrDeletePolicies, err)
		}
		if !resp.Deleted {
			return svcerr.ErrAuthorization
		}
		return nil
	}
}<|MERGE_RESOLUTION|>--- conflicted
+++ resolved
@@ -526,8 +526,7 @@
 	return client, nil
 }
 
-<<<<<<< HEAD
-=======
+
 func (svc service) DeleteClient(ctx context.Context, token, id string) error {
 	client := mgclients.Client{
 		ID:        id,
@@ -542,90 +541,6 @@
 	return nil
 }
 
-func (svc service) ListMembers(ctx context.Context, token, objectKind, objectID string, pm mgclients.Page) (mgclients.MembersPage, error) {
-	res, err := svc.identify(ctx, token)
-	if err != nil {
-		return mgclients.MembersPage{}, err
-	}
-	var objectType string
-	var authzPerm string
-	switch objectKind {
-	case auth.ThingsKind:
-		objectType = auth.ThingType
-		authzPerm = pm.Permission
-	case auth.DomainsKind:
-		objectType = auth.DomainType
-		authzPerm = auth.SwitchToPermission(pm.Permission)
-	case auth.GroupsKind:
-		fallthrough
-	default:
-		objectType = auth.GroupType
-		authzPerm = auth.SwitchToPermission(pm.Permission)
-	}
-
-	if _, err := svc.authorize(ctx, auth.UserType, auth.TokenKind, token, authzPerm, objectType, objectID); err != nil {
-		return mgclients.MembersPage{}, errors.Wrap(svcerr.ErrAuthorization, err)
-	}
-	duids, err := svc.auth.ListAllSubjects(ctx, &magistrala.ListSubjectsReq{
-		SubjectType: auth.UserType,
-		Permission:  pm.Permission,
-		Object:      objectID,
-		ObjectType:  objectType,
-	})
-	if err != nil {
-		return mgclients.MembersPage{}, errors.Wrap(svcerr.ErrNotFound, err)
-	}
-	if len(duids.Policies) == 0 {
-		return mgclients.MembersPage{
-			Page: mgclients.Page{Total: 0, Offset: pm.Offset, Limit: pm.Limit},
-		}, nil
-	}
-
-	var userIDs []string
-
-	for _, domainUserID := range duids.Policies {
-		_, userID := auth.DecodeDomainUserID(domainUserID)
-		userIDs = append(userIDs, userID)
-	}
-	pm.IDs = userIDs
-
-	cp, err := svc.clients.RetrieveAll(ctx, pm)
-	if err != nil {
-		return mgclients.MembersPage{}, errors.Wrap(svcerr.ErrViewEntity, err)
-	}
-
-	for i, c := range cp.Clients {
-		cp.Clients[i] = mgclients.Client{
-			ID:        c.ID,
-			Name:      c.Name,
-			CreatedAt: c.CreatedAt,
-			UpdatedAt: c.UpdatedAt,
-		}
-	}
-
-	if pm.ListPerms && len(cp.Clients) > 0 {
-		g, ctx := errgroup.WithContext(ctx)
-
-		for i := range cp.Clients {
-			// Copying loop variable "i" to avoid "loop variable captured by func literal"
-			iter := i
-			g.Go(func() error {
-				return svc.retrieveObjectUsersPermissions(ctx, res.GetDomainId(), objectType, objectID, &cp.Clients[iter])
-			})
-		}
-
-		if err := g.Wait(); err != nil {
-			return mgclients.MembersPage{}, err
-		}
-	}
-
-	return mgclients.MembersPage{
-		Page:    cp.Page,
-		Members: cp.Clients,
-	}, nil
-}
-
->>>>>>> 2fe2f850
 func (svc service) retrieveObjectUsersPermissions(ctx context.Context, domainID, objectType, objectID string, client *mgclients.Client) error {
 	userID := auth.EncodeDomainUserID(domainID, client.ID)
 	permissions, err := svc.listObjectUserPermission(ctx, userID, objectType, objectID)
